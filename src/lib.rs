pub mod bincode_wrapper;
pub mod generic;
pub mod prelude;
pub mod save;
mod test;

use std::{
    collections::BTreeMap,
    path::{Path, PathBuf},
};

use save::CakeSavepoint;
use tempfile::NamedTempFile;

/// Represents a high-level database encapsulation that handles interactions with the underlying storage.
///
/// Usage of the provided methods is encouraged, but if you need more control,
/// the [`database`](Self::database) and [`mut_database`](Self::mut_database)
/// methods expose the underlying `redb::Database`.
///
/// # Examples
/// ```
/// use cakedb::prelude::*;
/// use std::fmt::Debug;
///
/// #[derive(Serialize, Deserialize, Encode, Decode, Debug)]
/// pub struct TestStruct {
///     a: u32,
///     b: String,
/// }
///
/// impl TestStruct {
///     pub fn new(a: u32, b: String) -> Self {
///         Self { a, b }
///     }
/// }
///
/// const TABLE: TableDefinition<Bincode<u32>, Bincode<TestStruct>> =
///         TableDefinition::new("test_table");
///
/// fn main() -> Result<(), Box<dyn std::error::Error>> {
///     // In production, use the `new` method instead of `new_temp`.
///     let mut db = CakeDb::new_temp()?;
///
///     // The savepoint is stored inside the struct, we only receive its key.
///     let save_key = db.savepoint()?;
///
///     let var = TestStruct::new(2, "two".to_string());
///     db.insert(TABLE, &1, var)?;
///     assert!(db.get(TABLE, &1)?.is_some());
///
///     // Updates and predicates use closures.
///     db.update(TABLE, &1, |v| v.b.push_str(" (edited)"))?;
///     assert_eq!(db.get(TABLE, &1)?.unwrap().b, "two (edited)");
///
///     let pairs = vec![
///         (4, TestStruct::new(15, "fifteen".into())),
///         (7, TestStruct::new(12, "twelve".into())),
///     ];
///
///     // These batch functions take any data structure that can turn into an iter over `(K, V)` for `pairs`
///     // A `BTreeMap` would also work here, for example
///     db.batch_insert(TABLE, pairs)?;
///     assert_eq!(db.filter(TABLE, |_, v| v.b.contains("e"))?.len(), 3);
///
///     // Reloads state back to before all the operations
///     db.load_savepoint(save_key)?;
///     assert!(db.get(TABLE, &1)?.is_none());
///
///     Ok(())
/// }
/// ```
pub struct CakeDb {
    inner: redb::Database,
    savepoints: BTreeMap<usize, CakeSavepoint>,
    tempfile_path: Option<PathBuf>,
}

impl CakeDb {
    /// Initializes the database, or creates it if it doesn't exist.
    ///
    /// If you're just testing the crate, consider the [`new_test_db`](Self::new_test_db)
    /// method, or get your machine's default data path with
    /// [`data_local_path`](crate::data_local_path).
    pub fn new(path: impl AsRef<Path>) -> Result<Self, redb::DatabaseError> {
        Ok(Self {
            inner: redb::Database::create(path)?,
            savepoints: BTreeMap::new(),
            tempfile_path: None,
        })
    }

<<<<<<< HEAD
    /// Initializes a fresh database in a tempfile. Good for testing.
=======
    /// Initializes a fresh database in a tempfile.
>>>>>>> 287cc41d
    pub fn new_temp() -> Result<Self, redb::DatabaseError> {
        let path = NamedTempFile::with_suffix(".redb")
            .unwrap()
            .path()
            .to_path_buf();

        Ok(Self {
            inner: redb::Database::create(&path)?,
            savepoints: BTreeMap::new(),
            tempfile_path: Some(path),
        })
    }

    /// Provides a reference to the inner `Database` struct. Use this if you need finer control.
    pub fn database(&self) -> &redb::Database {
        &self.inner
    }

    /// Provides a mutable reference to the inner `Database` struct. Use this if you need finer control.
    pub fn mut_database(&mut self) -> &mut redb::Database {
        &mut self.inner
    }

    /// Compacts the database file.
    ///
    /// Returns `true` if compaction was performed, and `false` if no further compaction was possible.
    ///
    /// If you get an error due to a transaction in progress, it's probably because you have savepoints active.
    /// Clear them and try again.
    pub fn compact(&mut self) -> Result<bool, redb::CompactionError> {
        self.inner.compact()
    }

    /// Returns the path to the tempfile this database is stored in.
    ///
    /// Should only return `Some` for test instances.
    pub fn tempfile_path(&self) -> Option<&PathBuf> {
        self.tempfile_path.as_ref()
    }
}

/// Returns the path to your computer's local data directory.
///
/// | Platform | Value                                                             | Example                                               |
/// | ------- | ----------------------------------------------------------------- | ----------------------------------------------------- |
/// | Linux   | `$XDG_DATA_HOME`/`cakedb` or `$HOME`/.local/share/`cakedb`         | `/home/alice/.local/share/cakedb`                     |
/// | macOS   | `$HOME`/Library/Application Support/`cakedb`                       | `/Users/Alice/Library/Application Support/cakedb`     |
/// | Windows | `{FOLDERID_LocalAppData}`\`cakedb`\data                          | `C:\Users\Alice\AppData\Local\cakedb\data` |
pub fn data_local_path() -> Option<PathBuf> {
    directories::ProjectDirs::from("", "", "cakedb")
        .map(|db_dir| db_dir.data_local_dir().to_path_buf())
}<|MERGE_RESOLUTION|>--- conflicted
+++ resolved
@@ -90,11 +90,7 @@
         })
     }
 
-<<<<<<< HEAD
-    /// Initializes a fresh database in a tempfile. Good for testing.
-=======
     /// Initializes a fresh database in a tempfile.
->>>>>>> 287cc41d
     pub fn new_temp() -> Result<Self, redb::DatabaseError> {
         let path = NamedTempFile::with_suffix(".redb")
             .unwrap()
